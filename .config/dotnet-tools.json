--- conflicted
+++ resolved
@@ -3,11 +3,7 @@
   "isRoot": true,
   "tools": {
     "paket": {
-<<<<<<< HEAD
-      "version": "7.2.1 ",
-=======
       "version": "7.2.1",
->>>>>>> cb7f7456
       "commands": [
         "paket"
       ]
